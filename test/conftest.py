import logging
import tempfile
from typing import Any

import pytest
import torch
import torch.optim as optim

from s3prl import Module, Object, init

logger = logging.getLogger(__name__)


def pytest_addoption(parser):
    parser.addoption("--runslow", action="store_true", help="run slow tests")
    parser.addoption(
        "--runcorpus", action="store_true", help="run tests with corpus path dependency"
    )
    parser.addoption(
        "--practice",
        action="store_true",
        help="for test scripts only for practice and not real test cases.",
    )
    parser.addoption(
        "--runextra", action="store_true", help="run tests with extra dependencies"
    )


def pytest_configure(config):
    config.addinivalue_line("markers", "slow: mark test as slow to run")
    config.addinivalue_line(
<<<<<<< HEAD
        "markers", "extra_dependency: mask test requiring extra dependencies to run"
    )
=======
        "markers", "corpus: mark test as required corpus path dependency"
    )
    config.addinivalue_line("markers", "practice: mark test as a practice")
>>>>>>> 31d3f9a0


def pytest_collection_modifyitems(config, items):
    if not config.getoption("--runslow"):
        skip_slow = pytest.mark.skip(reason="need --runslow option to run")
        for item in items:
            if "slow" in item.keywords:
                item.add_marker(skip_slow)

    if not config.getoption("--runcorpus"):
        skip_corpus = pytest.mark.skip(reason="need --runcorpus option to run")
        for item in items:
            if "corpus" in item.keywords:
                item.add_marker(skip_corpus)

    if not config.getoption("--practice"):
        skip_practice = pytest.mark.skip(reason="need --practice option to run")
        for item in items:
            if "practice" in item.keywords:
                item.add_marker(skip_practice)

    if not config.getoption("--runextra"):
        skip_extra = pytest.mark.skip(reason="need --runextra option to run")
        for item in items:
            if "extra_dependency" in item.keywords:
                item.add_marker(skip_extra)


class Helper:
    @classmethod
    def validate_object(cls, obj: Any):
        serialized = init.serialize(obj)
        new_obj = init.deserialize(serialized)
        new_serialized = init.serialize(new_obj)
        assert serialized == new_serialized
        return new_obj

    @classmethod
    def get_single_tensor(cls, obj: Object):
        if isinstance(obj, torch.Tensor):
            return obj
        if isinstance(obj, (tuple, list)):
            sanitized = []
            for o in obj:
                sanitized.append(cls.get_single_tensor(o))
            sanitized = [s for s in sanitized if s is not None]
            return sanitized[0] if len(sanitized) > 0 else None
        elif isinstance(obj, dict):
            return cls.get_single_tensor(list(obj.values()))
        else:
            return None

    @classmethod
    def validate_module(cls, module: Module, *args, device="cpu", **kwargs):
        optimizer = optim.Adam(module.parameters(), lr=1e-3)
        y = cls.get_single_tensor(module(*args, **kwargs))

        loss = y.sum()
        loss.backward()
        optimizer.step()

        with tempfile.NamedTemporaryFile() as file:
            module.save_checkpoint(file.name)
            module_reload = Object.load_checkpoint(file.name).to(device)

        assert cls.is_same_module(module, module_reload, *args, **kwargs)
        return module_reload

    @classmethod
    def is_same_module(cls, module1: Module, module2: Module, *args, **kwargs):
        module1.eval()
        module2.eval()
        with torch.no_grad():
            output1 = module1(*args, **kwargs)
            output2 = module2(*args, **kwargs)
        tensor1 = cls.get_single_tensor(output1)
        tensor2 = cls.get_single_tensor(output2)
        return torch.allclose(tensor1, tensor2)


@pytest.fixture
def helpers():
    return Helper<|MERGE_RESOLUTION|>--- conflicted
+++ resolved
@@ -29,14 +29,13 @@
 def pytest_configure(config):
     config.addinivalue_line("markers", "slow: mark test as slow to run")
     config.addinivalue_line(
-<<<<<<< HEAD
+        "markers", "corpus: mark test as required corpus path dependency"
+    )
+    config.addinivalue_line(
         "markers", "extra_dependency: mask test requiring extra dependencies to run"
     )
-=======
-        "markers", "corpus: mark test as required corpus path dependency"
-    )
     config.addinivalue_line("markers", "practice: mark test as a practice")
->>>>>>> 31d3f9a0
+
 
 
 def pytest_collection_modifyitems(config, items):
