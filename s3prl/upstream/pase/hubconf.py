# -*- coding: utf-8 -*- #
"""*********************************************************************************************"""
#   FileName     [ upstream/pase/hubconf.py ]
#   Synopsis     [ the pase torch hubconf ]
#   Author       [ S3PRL ]
#   Copyright    [ Copyleft(c), Speech Lab, NTU, Taiwan ]
"""*********************************************************************************************"""


import os
<<<<<<< HEAD

import torch

from s3prl.util.download import _urls_to_filepaths

=======
import torch

from s3prl.util.download import _urls_to_filepaths
>>>>>>> 5fe46815
from .expert import UpstreamExpert as _UpstreamExpert


def pase_local(ckpt, model_config, **kwargs):
    """
    The model from local ckpt
        ckpt (str): PATH
        model_config (str): PATH
    """
    assert os.path.isfile(ckpt)
    assert os.path.isfile(model_config)
    return _UpstreamExpert(ckpt, model_config, **kwargs)


def pase_url(ckpt, model_config, refresh=False, **kwargs):
    """
    The model from URL
        ckpt (str): URL
        model_config (str): URL
    """
    ckpt = _urls_to_filepaths(ckpt, refresh=refresh)
    model_config = _urls_to_filepaths(model_config, refresh=refresh)
    return pase_local(ckpt, model_config, **kwargs)


def pase_plus(refresh=False, **kwargs):
    """
    The default model
        refresh (bool): whether to download ckpt/config again if existed
    """
    kwargs["ckpt"] = "https://www.dropbox.com/s/p8811o7eadv4pat/FE_e199.ckpt?dl=1"
    kwargs[
        "model_config"
    ] = "https://www.dropbox.com/s/2p3ouod1k0ekfxn/PASE%2B.cfg?dl=1"

    def align_skip(input_, skip):
        """
        Ref: https://github.com/s3prl/pase/blob/be11486c907db4bd2887ba96d656edc3f8fffec4/pase/models/frontend.py#L213
        """
        dfactor = skip.shape[2] // input_.shape[2]
        if dfactor > 1:
            maxlen = input_.shape[2] * dfactor
            skip = skip[:, :, :maxlen]
            bsz, feats, slen = skip.shape
            skip_re = skip.view(bsz, feats, slen // dfactor, dfactor)
            skip = torch.mean(skip_re, dim=3)
        return skip

<<<<<<< HEAD
    from typing import List, Tuple

    from torch import Tensor
=======
    from torch import Tensor
    from typing import List, Tuple
>>>>>>> 5fe46815

    def hook_postprocess(hiddens: List[Tuple[str, Tensor]]):
        remained_hiddens = [x for x in hiddens if x[0] != "self.model"]
        final_hidden = [x for x in hiddens if x[0] == "self.model"]
        assert len(final_hidden) == 1
        final_hidden = final_hidden[0]

        updated_hiddens = []
        for identifier, tensor in remained_hiddens:
            updated_hiddens.append(
                (identifier, align_skip(final_hidden[1], tensor).transpose(1, 2))
            )

        updated_hiddens.append((final_hidden[0], final_hidden[1].transpose(1, 2)))
        return updated_hiddens

    hooks = [
        (f"self.model.W", lambda input, output: output),
        (f"self.model", lambda input, output: output),
    ]
    for i in range(7):
        hooks.append((f"self.model.denseskips[{i}]", lambda input, output: output))

    kwargs["hooks"] = hooks
    kwargs["hook_postprocess"] = hook_postprocess
    return pase_url(refresh=refresh, **kwargs)<|MERGE_RESOLUTION|>--- conflicted
+++ resolved
@@ -8,17 +8,9 @@
 
 
 import os
-<<<<<<< HEAD
-
 import torch
 
 from s3prl.util.download import _urls_to_filepaths
-
-=======
-import torch
-
-from s3prl.util.download import _urls_to_filepaths
->>>>>>> 5fe46815
 from .expert import UpstreamExpert as _UpstreamExpert
 
 
@@ -67,14 +59,8 @@
             skip = torch.mean(skip_re, dim=3)
         return skip
 
-<<<<<<< HEAD
-    from typing import List, Tuple
-
-    from torch import Tensor
-=======
     from torch import Tensor
     from typing import List, Tuple
->>>>>>> 5fe46815
 
     def hook_postprocess(hiddens: List[Tuple[str, Tensor]]):
         remained_hiddens = [x for x in hiddens if x[0] != "self.model"]
