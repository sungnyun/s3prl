--- conflicted
+++ resolved
@@ -12,10 +12,6 @@
 
 from s3prl.util.download import _urls_to_filepaths
 
-<<<<<<< HEAD
-from .expert import LegacyUpstreamExpert as _LegacyUpstreamExpert
-=======
->>>>>>> 5fe46815
 from .expert import UpstreamExpert as _UpstreamExpert
 from .expert import LegacyUpstreamExpert as _LegacyUpstreamExpert
 
@@ -56,11 +52,7 @@
     """
     kwargs["ckpt"] = "https://dl.fbaipublicfiles.com/hubert/hubert_base_ls960.pt"
     if not legacy:
-<<<<<<< HEAD
-        kwargs["ckpt"] = "result/organized_ckpts/hubert_base_ls960.pt"
-=======
         kwargs["ckpt"] = "https://huggingface.co/s3prl/converted_ckpts/resolve/main/hubert_base_ls960.pt"
->>>>>>> 5fe46815
     return hubert_custom(refresh=refresh, legacy=legacy, **kwargs)
 
 
@@ -71,11 +63,7 @@
     """
     kwargs["ckpt"] = "https://dl.fbaipublicfiles.com/hubert/hubert_large_ll60k.pt"
     if not legacy:
-<<<<<<< HEAD
-        kwargs["ckpt"] = "result/organized_ckpts/hubert_large_ll60k.pt"
-=======
         kwargs["ckpt"] = "https://huggingface.co/s3prl/converted_ckpts/resolve/main/hubert_large_ll60k.pt"
->>>>>>> 5fe46815
     return hubert_custom(refresh=refresh, legacy=legacy, **kwargs)
 
 
@@ -90,9 +78,5 @@
     if not legacy:
         kwargs[
             "ckpt"
-<<<<<<< HEAD
-        ] = "result/organized_ckpts/HuBERT_base_robust_mgr_best_loss_2.7821.pt"
-=======
         ] = "https://huggingface.co/s3prl/converted_ckpts/resolve/main/HuBERT_base_robust_mgr_best_loss_2.7821.pt"
->>>>>>> 5fe46815
     return hubert_custom(refresh=refresh, legacy=legacy, **kwargs)